List of features / changes made / release notes, in reverse chronological order

<<<<<<< HEAD
V 2.1.0 beta

* BREAKING INTERFACE CHANGE: nufft_opts is now called finufft_opts.
  This is needed for consistency and fixes a historical problem.
  We will insert a compile-time warning and backwards-compatibility for now.
* Professionalized the public-facing interface:
  - safe lib (.so, .a) symbols via hierarchical namespacing of private funcs
    that do not already begin with finufft{f}, in finufft:: namespace.
    This fixes, eg, clash with linking against cufinufft (their Issue #138).
  - public headers (finufft.h) has all macro names safe (ie FINUFFT suffix).
    Headers both public and private rationalized/simplified.
  - private headers are in include/finufft/, so not exposed by -Iinclude
  - spread_opts renamed finufft_spread_opts, since publicly exposed and name
    must respect library naming.
=======
* change nj and nk in plan to BIGINT (int64_t), fixing Issue #215.
* library private namespacing via finufft::* of all symbols that do not already
  begin with finufft{f}. This addresses clash with linking against cufinufft
  (their Issue #138).
>>>>>>> a621599c
* spreadinterp evaluate_kernel_vector uses single arith when FLT=single.
* spread_opts.h fix duplication for FLT=single/double by making FLT->double.
* examples/simulplans1d1 demos ability to to wield independent plans.
* sped up float32 1d type 3 by 20% by using float32 cos()... thanks Wenda Zhou.

V 2.0.4 (1/13/22)
	
* makefile now appends (not replaces by) environment {C,F,CXX}FLAGS (PR #199).
* fixed MATLAB Contents.m and guru help strings.
* fortran examples: avoided clash with keywords "type" and "null", and correct
  creation of null ptr for default opts (issues #195-196, Jiri Kulda).
* various fixes to python wheels CI.
* various docs improvements.	
* fixed modeord=1 failure for type 3 even though should never be used anyway
  (issue #194).
* fixed spreadcheck NaN failure to detect bug introduced in 2.0.3 (9566511).
* Dan Fortunato found and fixed MATLAB setpts temporary array loss, issue #185.

V 2.0.3 (4/22/21)

* finufft (plan) now thread-safe via OMP lock (if nthr=1 and -DFFTW_PLAN_SAFE)
  + new example/threadsafe*.cpp demos. Needs FFTW>=3.3.6 (Issues #72 #180 #183)
* fixed bug in checkbounds that falsely reported NU pt as invalid if exactly 1
  ULP below +pi, for certain N values only, egad! (Issue #181)
* GH workflows continuous integration (CI) in four setups (linux, osx*2, mingw)
* fixed memory leak in type 3.
* corrected C guru execute documentation.

V 2.0.2 (12/5/20)

* fixed spreader segfault in obscure use case: single-precision N1>1e7, where
  rounding error is O(1) anyway. Now uses consistent int(ceil()) grid index.
* Improved large-thread scaling of type-1 (spreading) via transition from OMP
  critical to atomic add_wrapped_subgrid() operations; thanks Rob Blackwell.
* Increased heuristic t1 spreader max_subproblem_size, faster in 2D, 3D, and
  allowed this and the above atomic threshold to be controlled as nufft_opts.
* Removed MAX_USEFUL_NTHREADS from defs.h and all code, for simplicity, since
  large thread number now scales better.
* multithreaded one-mode accuracy test in C++ tests, t1 & t3, for faster tests.

V 2.0.1 (10/6/20)

* python (under-the-hood) interfacing changed from pybind11 to cleaner ctypes.
* non-stochastic test/*.cpp routines, zeroing small chance of incorrect failure
* Windows compatible makefile
* mac OSX improved installation instructions and make.inc.*

V 2.0.0 (8/28/20)

* major changes to code, internally, and major improvements to operation and
  language interfaces.

	WARNING!: Here are all the interface compatibility changes from 1.1.2:
	- opts (nufft_opts) is now always passed as a pointer in C++/C, not
	  pass-by-reference as in v1.1.2 or earlier.
	- Fortran simple calls are now finufft?d?(..) not finufft?d?_f(..), and
	  they add a penultimate opts argument.
	- Python module name is now finufft not finufftpy, and the interface has
	  been completely changed (allowing major improvements, see below).
	- ier=1 is now a warning not an error; this indicates requested tol
	  was too small, but that a transform *was* done at the best possible
	  accuracy.
	- opts.fftw directly controls the FFTW plan mode consistently in all
	  language interfaces (thus changing the meaning of fftw=0 in MATLAB).
	- Octave now needs version >= 4.4, since OO features used by guru.

	These changes were deemed necessary to rationalize and improve FINUFFT
	for the long term.
	There are also many other new interface options (many-vector, guru)
	added; see docs.
* the C++ library is now dual-precision, with distinct function interfaces for
  double vs single precision operation, that are C and C++ compatible. Under
  the hood this is achieved via simple C macros. All language interfaces now
  have dual precision options.
* completely new (although backward compatible) MATLAB/octave interface,
  including object-style wrapper around the guru interface, dual precision.
* completely new Fortran interface, allowing >2^31 sized (int64) arrays,
  all simple, many-vector and guru interface, with full options control,
  and dual precisions.
* all simple and many-vector interfaces now call guru interface, for much
  better maintainability and less code repetition.
* new guru interface, by Andrea Malleo and Alex Barnett, allowing easier
  language wrapping and control of point-setting, reuse of sorting and FFTW
  plans. This finally bypasses the 0.1ms/thread cost of FFTW looking up previous
  wisdom, which slowed down performance for many small problems.
* removed obsolete -DNEED_EXTERN_C flag.
* major rewrite of documentation, plus tutorial application examples in MATLAB.
* numdiff dependency is removed for pass-fail library validation.
* new (professional!) logo for FINUFFT. Sphinx HTML and PDF aesthetics.

V 1.1.2 (1/31/20)

* Ludvig's padding of Horner loop to w=4n, speeds up kernel, esp for GCC5.4.
* Bansal's Mingw32 python patches.

V 1.1.1 (11/2/18)

* Mac OSX installation on clang and gcc-8, clearer install docs.
* LIBSOMP split off in makefile.
* printf(...%lld..) w/ long long typecast
* new basic passfail tester
* precompiled binaries

V 1.1 (9/24/18)

* NOTE TO USERS: changed interface for setting default opts in C++ and C, from
  pass by reference to pass by value of a pointer (see docs/). Unifies C++/C
  interfaces in a clean way.
* fftw3_omp instead of fftw3_threads (on linux), is faster.
* rationalized header files.

V 1.0.1 (9/14/18)

* Ludvig's removal of omp chunksize in dir=2, another 20%+ speedup.
* Matlab doesn't change omp internal state.

V 1.0 (8/20/18)

* repo transferred to flatironinstitute
* usage doc simpler
* 2d1many and 2d2many interfaces by Melody Shih, for multiple vectors with same
  nonuniform points. All tests and docs for these interfaces.
* horner optimized kernel for sigma=5/4 (low upsampling), to go along with the
  default sigma=2. Cmdline arg to change sigma in finufft?d_test.
* simplified various int types: only BIGINT remains.
* clearer docs.
* remaining C interfaces, with opts control.

V 0.99 (4/24/18)

* piecewise polynomial kernel evaluation by Horner, for faster spreading esp at
  low accuracy and 1d or 2d.
* various heuristic decisions re whether to sort, and if sorting is single or
  multi-threaded.
* single-precision libs get an "f" suffix so can coexist with double-prec.

V 0.98 (3/1/18)

* makefile includes make.inc for OS-specific defs.
* decided that, since Legendre nodes code of GLR alg by Hale/Burkhardt is LGPL
  licensed, our use (not changing source) is not a "derived work", therefore
  ok under our Apache v2 license. See:
  https://tldrlegal.com/license/gnu-lesser-general-public-license-v3-(lgpl-3)
  https://www.apache.org/licenses/GPL-compatibility.html
  https://softwareengineering.stackexchange.com/questions/233571/
    open-source-what-is-the-definition-of-derivative-work-and-how-does-it-impact
  * fixed MATLAB FFTW incompat alloc crash, by hack of Joakim, calling fft()
  first.
* python tests fixed, brought into makefile.
* brought in af Klinteberg spreader optimizations & SSE tricks.
* logo

V 0.97 (12/6/17)

* tidied all docs -> readthedocs.io host. README.md now a stub. TODO tidied.
* made sort=1 in tests for xeon (used to be 0)
* removed mcwrap and python dirs
* changed name of py routines to nufft* from finufft*
* python interfaces doc, up-to-date. Removed ms,.. from type-2 interfaces.
* removed RESCALEs from lower dims in bin_sort, speeds up a few % in 1D.
* allowed NU pts to be currectly folded from +-1 periods from central box, as
  per David Stein request. Adds 5% to time at 1e-2 accuracy, less at higher acc.
* corrected dynamic C++ array allocs in spreader (some made static, 5% speedup)
* removed all C++11 dependencies, mainly that opts structs are all explicitly
  initialized.
* fixed python interface to have chkbnds.
* tidied MEX interface
* removed memory leaks (!)
* opts.modeord implemented and exposed to matlab/python interfaces. Also removes
  looping backwards in RAM in deconvolveshuffle.

V 0.96 (10/15/17)

* apache v2 license, exposed flags in python interface.

V 0.95 (10/2/17)

* brought in JFM's in-package python wrapper & doc, create lib-static dir,
  removed devel dir.

V 0.9: (6/17/17)

* adapted adv4 into main code, inner loops separate by dim, kill
  the current spreader. Incorporate old ideas such as: checkerboard
  per-thread grid cuboids, compare speed in 2d and 3d against
  current 1d slicing. See cnufftspread:set_thread_index_box()
* added FFTW_MEAS vs FFTW_EST (set as default) opts flag in nufft_opts, and
  matlab/python interfaces
* removed opts.maxnalloc in favor of #defined MAX_NF
* fixed the 1-target case in type-3, all dims, to avoid nan; clarified logic
  for handling X=0 and/or S=0. 6/12/17
* changed arraywidcen to snap to C=0 if relative shift is <0.1, avoids cexps in
  type-3.
* t3: if C1 < X1/10 and D1 < S1/10 then don't rephase. Same for d=2,3.
* removed the 1/M type-1 prefactor, also in all test routines. 6/6/17
* removed timestamp-based make decision whether to rebuild matlab/finufft.cpp,
  since git clone creates files with random timestamp order!
* theory work on exp(sqrt) being close to PSWF. Analysis.
* fix issue w/ needing mwrap when do make matlab.
* makefile has variables customizing openmp and precision, non-omp tested
* fortran single-prec demos (required all direct ft's in single prec too!)
* examples changed to err rel to max F.
* matlab interface control of opts.spread_sort.
* matlab interface using doubles as big ints w/ correct typecasting.
* twopispread removed, used flag in spread_opts for [-pi,pi] input instead.
* testfinufft* use same integer type INT as for interfaces, typecast all %ld in
  printf warnings, use omp rand array filling
* INT64 for necessary size-setting arrays, removed all %lf printf warnings in
  finufft*
* all internal array indexing is BIGINT, switchable from long long to int via
  SMALLINT compile flag (default off, see utils.h)
* all integers in interfaces are type INT, default 64-bit, switchable to 32 bit
  by INTERGER32 compile flag (see utils.h)
* test big probs (speed, crashing) and decide if BIGINT is long long or int?
  slows any array access down, or spreading? allows I/O sizes
  (M, N1*N2*N3) > 2^31. Note June-Yub int*8 in nufft-1.3.x slowed things by
  factor 2-3.
* tidy up spreader to be BIGINT = long long compatible and test > 2^31.
* spreadtest parallel rand()
* sort flag passed to spreader via finufft, and test scripts check if Xeon
  (-> sort=0)
* opts in the manual
* removed all xk2, dNU2 sorted arrays, and not-needed dims y,z; halved RAM usage

V 0.8: (3/27/17)

* bnderr checking done in dir=1,2 main loops, not before.
* all kx2, dNU2 arrays removed, just done by permutation index when needed.
* MAC OSX test, makefile, instructions.
* matlab wrappers in 3D
* matlab wrappers, mcwrap issue w/ openmp, mex, and subdirs. Ship mex
  executables for linux. Link to .a
* matlab wrappers need ier output? yes, and internal omp numthreads control
  (since matlab's is poor)
* wrappers for MEX octave, instructions. Ship .mex for octave.
* python wrappers - Dan Foreman-Mackey starting to add something similar to
	https://github.com/dfm/python-nufft
* check is done before attempting to malloc ridiculous array sizes, eg if a
  large product of x width and k width is requested in type 3 transforms.
* draft make python
* basic manual (txt)

V. 0.7:

* build static & shared lib
* fixed bug when Nth>Ntop
* fortran drivers use dynamic malloc to prevent stack segfaults that CMCL had
* bugs found in fortran drivers, removed
* split out devel text files (TODO, etc)
* made pass-fail test script counting crashes and numdiff fails.
* finufft?d_test have a no-timings option, and exit with ier.
* global error codes
* made finufft routines & testers return error codes rather than exit().
* dumbinput test executable
* found nan returned error for nj=0 in type-1, fixed so returns the zero array.
* fixed type 2 to not segfault when ms,mt, or mu=0, doing dir=2 0-padding right
* array utils use pointers to make which vars they write to explicit.
* don't do final type-3 rephase if C1 nan or 0.
* finished all dumbinputs, all dims
* fortran compilation fixed
* makefile self-documents
* nf1 (etc) size check before alloc, exit gracefully if exceeds RAM
* integrate into nufft_comparison, esp vs NFFT - jfm did
* simple examples, simpler than the test drivers
* fortran link via gfortran, better fortran docs
* boilerplate stuff as in CMCL page

pre-V. 0.7: (Jan-Feb 2017)

* efficient modulo in spreader, done by conditionals
* removed data-zeroing bug in t-II spreader, slowness of large arrays in t-I.
* clean dir tree
* spreader dir=1,2 math tests in 3d, then nd.
* Jeremy's request re only computing kernel vals needed (actually
  was vital for efficiency in dir=1 openmp version), Ie fix KB kereval in
  spreader so doesn't wdo 3d fill when 1 or 2 will do.
* spreader removed modulo altogether in favor of ifs
* OpenMP spreader, all dims
* multidim spreader test, command line args and bash driver
* cnufft->finufft names, except spreader still called cnufft
* make ier report accuracy out of range, malloc size errors, etc
* moved wrappers to own directories so the basic lib is clean
* fortran wrapper added ier argument
* types 1,2 in all dims, using 1d kernel for all dims.
* fix twopispread so doesn't create dummy ky,kz, and fix sort so doesn't ever
  access unused ky,kz dims.
* cleaner spread and nufft test scripts
* build universal ndim Fourier coeff copiers in C and use for finufft
* makefile opts and compiler directives to link against FFTW.
* t-I, t-II convergence params test: R=M/N and KB params
* overall scale factor understand in KB
* check J's bessel10 approx is ok. - became irrelevant
* meas speed of I_0 for KB kernel eval - became irrelevant
* understand origin of dfftpack (netlib fftpack is real*4) - not needed
* [spreader: make compute_sort_indices sensible for 1d and 2d. not needed]
* next235even for nf's
* switched pre/post-amp correction from DFT of kernel to F series (FT) of
  kernel, more accurate
* Gauss-Legendre quadrature for direct eval of kernel FT, openmp since cexp slow
* optimize q (# G-L nodes) for kernel FT eval on reg and irreg grids
  (common.cpp). Needs q a bit bigger than like (2-3x the PTR, when 1.57x is
  expected). Why?
* type 3 segfault in dumb case of nj=1 (SX product = 0). By keeping gam>1/S
* optimize that phi(z) kernel support is only +-(nspread-1)/2, so w/ prob 1 you
  only use nspread-1 pts in the support. Could gain several % speed for same acc
* new simpler kernel entirely
* cleaned up set_nf calls and removed params from within core libs
* test isign=-1 works
* type 3 in 2d, 3d
* style: headers should only include other headers needed to compile the .h;
  all other headers go in .cpp, even if that involves repetition I guess.
* changed library interface and twopispread to dcomplex
* fortran wrappers (rmdir greengard_work, merge needed into fortran)

Started: mid-January 2017.<|MERGE_RESOLUTION|>--- conflicted
+++ resolved
@@ -1,11 +1,10 @@
 List of features / changes made / release notes, in reverse chronological order
 
-<<<<<<< HEAD
-V 2.1.0 beta
+V 2.1.0 (6/10/22)
 
 * BREAKING INTERFACE CHANGE: nufft_opts is now called finufft_opts.
   This is needed for consistency and fixes a historical problem.
-  We will insert a compile-time warning and backwards-compatibility for now.
+  We have compile-time warning, and backwards-compatibility for now.
 * Professionalized the public-facing interface:
   - safe lib (.so, .a) symbols via hierarchical namespacing of private funcs
     that do not already begin with finufft{f}, in finufft:: namespace.
@@ -15,25 +14,22 @@
   - private headers are in include/finufft/, so not exposed by -Iinclude
   - spread_opts renamed finufft_spread_opts, since publicly exposed and name
     must respect library naming.
-=======
-* change nj and nk in plan to BIGINT (int64_t), fixing Issue #215.
-* library private namespacing via finufft::* of all symbols that do not already
-  begin with finufft{f}. This addresses clash with linking against cufinufft
-  (their Issue #138).
->>>>>>> a621599c
+* change nj and nk in plan to BIGINT (int64_t), new big2d2f perftest, fixing
+  Issue #215.
+* Py doc for dtype fixed, Issue #216.
 * spreadinterp evaluate_kernel_vector uses single arith when FLT=single.
 * spread_opts.h fix duplication for FLT=single/double by making FLT->double.
 * examples/simulplans1d1 demos ability to to wield independent plans.
 * sped up float32 1d type 3 by 20% by using float32 cos()... thanks Wenda Zhou.
 
 V 2.0.4 (1/13/22)
-	
+
 * makefile now appends (not replaces by) environment {C,F,CXX}FLAGS (PR #199).
 * fixed MATLAB Contents.m and guru help strings.
 * fortran examples: avoided clash with keywords "type" and "null", and correct
   creation of null ptr for default opts (issues #195-196, Jiri Kulda).
 * various fixes to python wheels CI.
-* various docs improvements.	
+* various docs improvements.
 * fixed modeord=1 failure for type 3 even though should never be used anyway
   (issue #194).
 * fixed spreadcheck NaN failure to detect bug introduced in 2.0.3 (9566511).
