# Makefile for FINUFFT.
# Barnett 6/18/18

# This is the only makefile; there are no makefiles in subdirectories.
# Users should not need to edit this makefile (doing so would make it hard to
# stay up to date with the repo version). Rather, in order to change
# OS/environment-specific compilers and flags, create the file make.inc, which
# overrides the defaults below (which are for ubuntu linux/GCC system).
# See docs/install.rst, and make.inc.*

# compilers, and linking from C, fortran...
CXX=g++
CC=gcc
FC=gfortran
CLINK=-lstdc++
FLINK=$(CLINK)
# compile flags for baseline single-threaded, double precision case...
CXXFLAGS = -fPIC -Ofast -funroll-loops -march=native -DNEED_EXTERN_C
CFLAGS   = -fPIC -Ofast -funroll-loops -march=native
FFLAGS   = -fPIC -O3    -funroll-loops -march=native
# FFTW base name, and math linking...
FFTWNAME=fftw3
LIBS = -lm
# extra flags for multithreaded: C++/C/Fortran, MATLAB, and octave...
OMPFLAGS = -fopenmp
MOMPFLAGS = -lgomp -D_OPENMP
OOMPFLAGS = -lgomp
# flags for MATLAB MEX compilation...
MFLAGS=-largeArrayDims
# location of MATLAB's mex compiler...
MEX=mex
# flags for octave mkoctfile...
OFLAGS=
# For experts, location of MWrap executable (see docs/install.rst):
MWRAP=mwrap

# For your OS, override the above by placing make variables in make.inc ...
-include make.inc

# choose the precision (affects library names, test precisions)...
ifeq ($(PREC),SINGLE)
CXXFLAGS += -DSINGLE
CFLAGS += -DSINGLE
# note that PRECSUFFIX is used to choose fftw lib name, and also our demo names
PRECSUFFIX=f
REQ_TOL = 1e-6
CHECK_TOL = 2e-4
else
PRECSUFFIX=
REQ_TOL = 1e-12
CHECK_TOL = 1e-11
endif
# build (since fftw has many) names of libs to link against...
FFTW = $(FFTWNAME)$(PRECSUFFIX)
LIBSFFT = -l$(FFTW) $(LIBS)

# multi-threaded libs & flags needed (see defns above)...
ifneq ($(OMP),OFF)
CXXFLAGS += $(OMPFLAGS)
CFLAGS += $(OMPFLAGS)
FFLAGS += $(OMPFLAGS)
MFLAGS += $(MOMPFLAGS)
OFLAGS += $(OOMPFLAGS)
LIBSFFT += -l$(FFTW)_threads
<<<<<<< HEAD
OMPSUFFIX=
else
OMPSUFFIX=_singlethread
LIBSFFT += -l$(FFTW)_threads
=======
>>>>>>> 71f54d23
endif

# decide name of obj files and finufft library we're building...
LIBNAME=libfinufft$(PRECSUFFIX)
DYNAMICLIB = lib/$(LIBNAME).so
STATICLIB = lib-static/$(LIBNAME).a


# ======================================================================

# objects to compile: spreader...
SOBJS = src/cnufftspread.o src/cnufftspread_sep.o src/utils.o
# for NUFFT library and its testers...
OBJS = $(SOBJS) src/finufft1d.o src/finufft2d.o src/finufft3d.o src/dirft1d.o src/dirft2d.o src/dirft3d.o src/common.o contrib/legendre_rule_fast.o src/finufft_c.o fortran/finufft_f.o
# just the dimensions (1,2,3) separately...
OBJS1 = $(SOBJS) src/finufft1d.o src/dirft1d.o src/common.o contrib/legendre_rule_fast.o
OBJS2 = $(SOBJS) src/finufft2d.o src/dirft2d.o src/common.o contrib/legendre_rule_fast.o
OBJS3 = $(SOBJS) src/finufft3d.o src/dirft3d.o src/common.o contrib/legendre_rule_fast.o
# for Fortran interface demos...
FOBJS = fortran/dirft1d.o fortran/dirft2d.o fortran/dirft3d.o fortran/dirft1df.o fortran/dirft2df.o fortran/dirft3df.o fortran/prini.o

HEADERS = src/cnufftspread.h src/finufft.h src/dirft.h src/common.h src/utils.h src/finufft_c.h fortran/finufft_f.h

.PHONY: usage lib examples test perftest fortran matlab octave all mex python python3 clean objclean pyclean mexclean

default: usage

all: test perftest lib examples fortran matlab octave python3

usage:
	@echo "Makefile for FINUFFT library. Specify what to make:"
	@echo " make lib - compile the main library (in lib/ and lib-static/)"
	@echo " make examples - compile and run codes in examples/"
	@echo " make test - compile and run quick math validation tests"
	@echo " make perftest - compile and run performance tests"
	@echo " make fortran - compile and test Fortran interfaces"
	@echo " make matlab - compile MATLAB interfaces"
	@echo " make octave - compile and test octave interfaces"
	@echo " make python3 - compile and test python3 interfaces"	
	@echo " make all - do all the above (around 1 minute; assumes you have MATLAB, etc)"
	@echo " make python - compile and test python (v2) interfaces"
	@echo " make spreadtest - compile and run spreader tests only"
	@echo " make objclean - remove all object files, preserving lib & MEX"
	@echo " make clean - also remove lib, MEX, py, and demo executables"
	@echo "For faster (multicore) making, append the flag -j"
	@echo ""
	@echo "Compile options: 'make [task] PREC=SINGLE' for single-precision"
	@echo " 'make [task] OMP=OFF' for single-threaded (otherwise OpenMP)"
	@echo " You must 'make objclean' before changing such options!"
	@echo ""
	@echo "Also see docs/install.rst"

# implicit rules for objects (note -o ensures writes to correct dir)
%.o: %.cpp %.h
	$(CXX) -c $(CXXFLAGS) $< -o $@
%.o: %.c %.h
	$(CC) -c $(CFLAGS) $< -o $@
%.o: %.f %.h
	$(FC) -c $(FFLAGS) $< -o $@

# included code dependency...
src/cnufftspread.o: src/ker_horner_allw_loop.c src/ker_lowupsampfac_horner_allw_loop.c
src/cnufftspread_sep.o: src/ker_horner_allw_loop.c src/ker_lowupsampfac_horner_allw_loop.c

# build the library...
lib: $(STATICLIB) $(DYNAMICLIB)
ifeq ($(OMP),OFF)
	echo "$(STATICLIB) and $(DYNAMICLIB) built, single-thread versions"
else
	echo "$(STATICLIB) and $(DYNAMICLIB) built, multithreaded versions"
endif
$(STATICLIB): $(OBJS) $(HEADERS)
	ar rcs $(STATICLIB) $(OBJS)
$(DYNAMICLIB): $(OBJS) $(HEADERS)
	$(CXX) -shared $(OMPFLAGS) $(LIBSFFT) $(OBJS) -o $(DYNAMICLIB)
# here $(OMPFLAGS) $(LIBSFFT) is needed for mac osx.
# see: http://www.cprogramming.com/tutorial/shared-libraries-linux-gcc.html

# examples in C++ and C... (separate codes for double vs single prec)
EX = examples/example1d1$(PRECSUFFIX)
EXC = examples/example1d1c$(PRECSUFFIX)
examples: $(EX) $(EXC)
	./$(EX)
	./$(EXC)
$(EX): $(EX).o $(STATICLIB)
	$(CXX) $(CXXFLAGS) $(EX).o $(STATICLIB) $(LIBSFFT) -o $(EX)
$(EXC): $(EXC).o $(STATICLIB)
	$(CC) $(CFLAGS) $(EXC).o $(STATICLIB) $(LIBSFFT) $(CLINK) -o $(EXC)

# validation tests... (most link to .o allowing testing pieces separately)
test: $(STATICLIB) test/testutils test/finufft1d_test test/finufft2d_test test/finufft3d_test test/dumbinputs
	(cd test; \
	export FINUFFT_REQ_TOL=$(REQ_TOL); \
	export FINUFFT_CHECK_TOL=$(CHECK_TOL); \
	./check_finufft.sh)
test/testutils: test/testutils.cpp src/utils.o src/utils.h $(HEADERS)
	$(CXX) $(CXXFLAGS) test/testutils.cpp src/utils.o -o test/testutils
test/finufft1d_test: test/finufft1d_test.cpp $(OBJS1) $(HEADERS)
	$(CXX) $(CXXFLAGS) test/finufft1d_test.cpp $(OBJS1) $(LIBSFFT) -o test/finufft1d_test
test/finufft2d_test: test/finufft2d_test.cpp $(OBJS2) $(HEADERS)
	$(CXX) $(CXXFLAGS) test/finufft2d_test.cpp $(OBJS2) $(LIBSFFT) -o test/finufft2d_test
test/finufft3d_test: test/finufft3d_test.cpp $(OBJS3) $(HEADERS)
	$(CXX) $(CXXFLAGS) test/finufft3d_test.cpp $(OBJS3) $(LIBSFFT) -o test/finufft3d_test
test/dumbinputs: test/dumbinputs.cpp $(STATICLIB) $(HEADERS)
	$(CXX) $(CXXFLAGS) test/dumbinputs.cpp $(STATICLIB) $(LIBSFFT) -o test/dumbinputs

# performance tests...
perftest: test/spreadtestnd test/finufft1d_test test/finufft2d_test test/finufft3d_test
# here the tee cmd copies output to screen. 2>&1 grabs both stdout and stderr...
	(cd test; ./spreadtestnd.sh 2>&1 | tee results/spreadtestnd_results.txt)
	(cd test; ./nuffttestnd.sh 2>&1 | tee results/nuffttestnd_results.txt)
test/spreadtestnd: test/spreadtestnd.cpp $(SOBJS) $(HEADERS)
	$(CXX) $(CXXFLAGS) test/spreadtestnd.cpp $(SOBJS) -o test/spreadtestnd

# spreader only test (useful for development work on spreader)...
spreadtest: test/spreadtestnd
	test/spreadtestnd 1 8e6 8e6 1e-6 1 0
	test/spreadtestnd 2 8e6 8e6 1e-6 1 0
	test/spreadtestnd 3 8e6 8e6 1e-6 1 0

# --------------- LANGUAGE INTERFACES -----------------------
# fortran interface...
F1=fortran/nufft1d_demo$(PRECSUFFIX)
F2=fortran/nufft2d_demo$(PRECSUFFIX)
F3=fortran/nufft3d_demo$(PRECSUFFIX)
fortran: $(FOBJS) $(OBJS) $(HEADERS)
	$(FC) $(FFLAGS) $(F1).f $(FOBJS) $(OBJS) $(LIBSFFT) $(FLINK) -o $(F1)
	$(FC) $(FFLAGS) $(F2).f $(FOBJS) $(OBJS) $(LIBSFFT) $(FLINK) -o $(F2)
	$(FC) $(FFLAGS) $(F3).f $(FOBJS) $(OBJS) $(LIBSFFT) $(FLINK) -o $(F3)
	time -p $(F1)
	time -p $(F2)
	time -p $(F3)

# matlab .mex* executable...
matlab: $(STATICLIB) $(HEADERS) matlab/finufft_m.cpp
ifeq ($(PREC),SINGLE)
	@echo "MATLAB interface only supports double precision; doing nothing"
else
	$(MEX) matlab/finufft.cpp $(STATICLIB) matlab/finufft_m.cpp $(MFLAGS) $(LIBSFFT) -output matlab/finufft
endif

# octave .mex executable... (also creates matlab/finufft.o for some reason)
octave: $(STATICLIB) $(HEADERS) matlab/finufft_m.cpp
ifeq ($(PREC),SINGLE)
	@echo "Octave interface only supports double precision; doing nothing"
else
	(cd matlab; mkoctfile --mex finufft.cpp ../$(STATICLIB) finufft_m.cpp $(OFLAGS) $(LIBSFFT) -output finufft)
	@echo "Running octave interface test; please wait a few seconds..."
	(cd matlab; octave check_finufft.m)
endif

# for experts; force rebuilds fresh MEX (matlab/octave) gateway via mwrap...
# (needs mwrap)
mex: matlab/finufft.mw
	(cd matlab;\
	$(MWRAP) -list -mex finufft -cppcomplex -mb finufft.mw ;\
	$(MWRAP) -mex finufft -c finufft.cpp -cppcomplex finufft.mw )

# python(3) interfaces...
python: $(STATICLIB)
ifeq ($(PREC),SINGLE)
	@echo "python interface only supports double precision; doing nothing"
else
	pip install .
	python python_tests/demo1d1.py
	python python_tests/run_accuracy_tests.py
endif
python3: $(STATICLIB)
ifeq ($(PREC),SINGLE)
	@echo "python3 interface only supports double precision; doing nothing"
else
	pip3 install .
	python3 python_tests/demo1d1.py
	python3 python_tests/run_accuracy_tests.py
endif


# ------------- Various obscure/devel tests -----------------
# This was for a CCQ application; zgemm was 10x faster!
manysmallprobs: $(STATICLIB) $(HEADERS) test/manysmallprobs.cpp
	$(CXX) $(CXXFLAGS) test/manysmallprobs.cpp $(STATICLIB) -o test/manysmallprobs $(LIBSFFT)
	(export OMP_NUM_THREADS=1; time test/manysmallprobs; unset OMP_NUM_THREADS)


# ------------- Cleaning up (including all versions of lib, and interfaces)...
clean: objclean pyclean
	rm -f lib-static/*.a lib/*.so
	rm -f matlab/*.mex*
	rm -f test/spreadtestnd test/finufft?d_test test/testutils test/manysmallprobs test/results/*.out fortran/nufft?d_demo fortran/nufft?d_demof examples/example1d1 examples/example1d1c examples/example1d1f examples/example1d1cf

# this is needed before changing precision or threading...
objclean:
	rm -f $(OBJS) $(SOBJS)
	rm -f fortran/*.o examples/*.o matlab/*.o

pyclean:
	rm -f finufftpy/*.pyc finufftpy/__pycache__/* python_tests/*.pyc python_tests/__pycache__/*

# for experts; only do this if you have mwrap to rebuild the interfaces!
mexclean:
	rm -f matlab/finufft.cpp matlab/finufft?d?.m matlab/finufft.mex*<|MERGE_RESOLUTION|>--- conflicted
+++ resolved
@@ -62,13 +62,6 @@
 MFLAGS += $(MOMPFLAGS)
 OFLAGS += $(OOMPFLAGS)
 LIBSFFT += -l$(FFTW)_threads
-<<<<<<< HEAD
-OMPSUFFIX=
-else
-OMPSUFFIX=_singlethread
-LIBSFFT += -l$(FFTW)_threads
-=======
->>>>>>> 71f54d23
 endif
 
 # decide name of obj files and finufft library we're building...
