--- conflicted
+++ resolved
@@ -164,16 +164,12 @@
 	@echo "$(STATICLIB) built, multithreaded version"
 endif
 $(DYNLIB): $(OBJSD)
-	$(CXX) -shared $(OMPFLAGS) $(OBJSD) -o $(DYNLIB) $(LIBSFFT)
+	$(CXX) -shared $(OMPFLAGS) $(OBJSD) -o $(ABSDYNLIB) $(LIBSFFT)
 ifeq ($(OMP),OFF)
 	@echo "$(DYNLIB) built, single-thread version"
 else
 	@echo "$(DYNLIB) built, multithreaded version"
 endif
-<<<<<<< HEAD
-=======
-	$(CXX) -shared $(OMPFLAGS) $(OBJSD) -o $(ABSDYNLIB) $(LIBSFFT)
->>>>>>> 7215dfe3
 
 # here $(OMPFLAGS) and $(LIBSFFT) is even needed for linking under mac osx.
 # see: http://www.cprogramming.com/tutorial/shared-libraries-linux-gcc.html
