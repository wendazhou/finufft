#include <finufft.h>
#include <utils.h>
#include <iostream>
#include <common.h>
#include <iomanip>

/* The main guru functions for FINUFFT.

   Guru interface written by Andrea Malleo, summer 2019, with help from
   Alex Barnett.
   As of v1.2 these replace the old hand-coded separate 9 finufft?d?() functions
   and the two finufft2d?many() functions.
   The (now 18) simple interfaces are in simpleinterfaces.cpp

Notes on algorithms taken from old finufft?d?() documentation, Feb-Jun 2017:

   TYPE 1:
     The type 1 NUFFT proceeds in three main steps:
     1) spread data to oversampled regular mesh using kernel.
     2) compute FFT on uniform mesh
     3) deconvolve by division of each Fourier mode independently by the kernel
        Fourier series coeffs (not merely FFT of kernel), shuffle to output.
     The kernel coeffs are precomputed in what is called step 0 in the code.
   Written with FFTW style complex arrays. Step 3a internally uses CPX,
   and Step 3b internally uses real arithmetic and FFTW style complex.

   TYPE 2:
     The type 2 algorithm proceeds in three main steps:
     1) deconvolve (amplify) each Fourier mode, dividing by kernel Fourier coeff
     2) compute inverse FFT on uniform fine grid
     3) spread (dir=2, ie interpolate) data to regular mesh
     The kernel coeffs are precomputed in what is called step 0 in the code.
   Written with FFTW style complex arrays. Step 0 internally uses CPX,
   and Step 1 internally uses real arithmetic and FFTW style complex.

   TYPE 3:
     The type 3 algorithm is basically a type 2 (which is implemented precisely
     as call to type 2) replacing the middle FFT (Step 2) of a type 1.
     Beyond this, the new twists are:
     i) nf1, number of upsampled points for the type-1, depends on the product
       of interval widths containing input and output points (X*S).
     ii) The deconvolve (post-amplify) step is division by the Fourier transform
       of the scaled kernel, evaluated on the *nonuniform* output frequency
       grid; this is done by direct approximation of the Fourier integral
       using quadrature of the kernel function times exponentials.
     iii) Shifts in x (real) and s (Fourier) are done to minimize the interval
       half-widths X and S, hence nf1.
   No references to FFTW are needed here. CPX arithmetic is used.

   MULTIPLE STRENGTH VECTORS FOR THE SAME NONUNIFORM POINTS (n_transf>1):
     blksize (set to max_num_omp_threads) times the RAM is needed, so this is
     good only for small problems.

Design notes for guru interface implementation:

* Since finufft_plan is C-compatible, we need to use malloc/free for its
  allocatable arrays, keeping it quite low-level. We can't use std::vector
  since the only survive in the scope of each function.

*/


int* n_for_fftw(finufft_plan* p){
// helper func returns a new int array of length n_dims, extracted from
// the finufft plan, that fft_many_many_dft needs as its 2nd argument.
  int* nf;
  if(p->n_dims == 1){ 
    nf = new int[1];
    nf[0] = (int)p->nf1;
  }
  else if (p->n_dims == 2){ 
    nf = new int[2];
    nf[0] = (int)p->nf2;
    nf[1] = (int)p->nf1; 
  }   // fftw enforced row major ordering, ie dims are backwards ordering
  else{ 
    nf = new int[3];
    nf[0] = (int)p->nf3;
    nf[1] = (int)p->nf2;
    nf[2] = (int)p->nf1;
  }
  return nf;
}


// PPPPPPPPPPPPPPPPPPPPPPPPPPPPPPPPPPPPPPPPPPPPPPPPPPPPPPPPPPPPPPPPPPPPPPPPPPP
int finufft_makeplan(int type, int n_dims, BIGINT* n_modes, int iflag,
                     int n_transf, FLT tol, int threadBlkSize,
                     finufft_plan* p, nufft_opts* opts)
// Populates the fields of finufft_plan which is pointed to by "p".
// opts is ptr to a nufft_opts to choose options, or NULL to use defaults.
// For types 1,2 allocates memory for internal working arrays,
// evaluates spreading kernel coefficients, and instantiates the fftw_plan
{  
  cout << scientific << setprecision(15);  // for debug outputs

  if((type!=1)&&(type!=2)&&(type!=3)) {
    fprintf(stderr, "Invalid type (%d), type should be 1, 2 or 3.",type);
    return ERR_TYPE_NOTVALID;
  }
  if((n_dims!=1)&&(n_dims!=2)&&(n_dims!=3)) {
    fprintf(stderr, "Invalid n_dims (%d), should be 1, 2 or 3.",n_dims);
    return ERR_DIM_NOTVALID;
  }
  if (n_transf<1) {
    fprintf(stderr,"n_transf (%d) should be at least 1.\n",n_transf);
    return ERR_NDATA_NOTVALID;
  }

  if (opts==NULL)                        // use default opts
    finufft_default_opts(&(p->opts));
  else                                   // or read from what's passed in
    p->opts = *opts;    // does deep copy; changing *opts now has no effect
  // write into plan's spread options...
  int ier_set = setup_spreader_for_nufft(p->spopts, tol, p->opts);
  if (ier_set)
    return ier_set;

  // get stuff from args...
  p->type = type;
  p->n_dims = n_dims;
  p->n_transf = n_transf;
  p->tol = tol;
  p->fftsign = (iflag>=0) ? 1 : -1;          // clean up flag input
  if (threadBlkSize==0)            // set default
    p->threadBlkSize = min(MY_OMP_GET_MAX_THREADS(), MAX_USEFUL_NTHREADS);
  else
    p->threadBlkSize = threadBlkSize;

  // set others as defaults (or unallocated for arrays)...
  p->X = NULL;
  p->Y = NULL;
  p->Z = NULL;
  p->X_orig = NULL;
  p->Y_orig = NULL;
  p->Z_orig = NULL;
  p->sp = NULL;
  p->tp = NULL;
  p->up = NULL;
  p->nf1 = 1;             // crucial to leave as 1 for unused dims
  p->nf2 = 1;
  p->nf3 = 1;
  p->isInnerT2 = false;
  p->ms = 1;             // crucial to leave as 1 for unused dims
  p->mt = 1;
  p->mu = 1;

  //  ------------------------ types 1,2: planning needed ---------------------
  if((type == 1) || (type == 2)) {

    int nth = MY_OMP_GET_MAX_THREADS();    // tell FFTW what it has access to
    FFTW_INIT();           // only does anything when OMP=ON for >1 threads
    FFTW_PLAN_TH(nth);
    p->spopts.spread_direction = type;
    // do no more work than necessary if the number of transforms is smaller than the the threadBlkSize...
    int transfPerBatch = min(p->threadBlkSize, p->n_transf); 
    
    // read in mode array dims then determine fine grid sizes, sanity check...
    p->ms = n_modes[0];
    int ier_nf = set_nf_type12(p->ms,p->opts,p->spopts,&(p->nf1));
    if (ier_nf) return ier_nf;  // nf too big; we're outta here
    if (n_dims > 1) {
      p->mt = n_modes[1];
      ier_nf = set_nf_type12(p->mt, p->opts, p->spopts, &(p->nf2));
      if (ier_nf) return ier_nf;
    }
    if (n_dims > 2) {
      p->mu = n_modes[2];
      ier_nf = set_nf_type12(p->mu, p->opts, p->spopts, &(p->nf3)); 
      if (ier_nf) return ier_nf;
    }

    if (p->opts.debug)
      printf("[finufft_plan] %dd%d: (ms,mt,mu)=(%lld,%lld,%lld) (nf1,nf2,nf3)=(%lld,%lld,%lld) batch=%d\n",
             n_dims, type, (long long)p->ms,(long long)p->mt,
             (long long) p->mu, (long long)p->nf1,(long long)p->nf2,
             (long long)p->nf3,transfPerBatch);

    // STEP 0: get Fourier coeffs of spreading kernel along each fine grid dim
    CNTime timer; timer.start(); 
    BIGINT NphiHat;    // size of concatenated kernel Fourier xforms
    NphiHat = p->nf1/2 + 1; 
    if (n_dims > 1) NphiHat += (p->nf2/2 + 1);
    if (n_dims > 2) NphiHat += (p->nf3/2 + 1);
    p->phiHat = (FLT *)malloc(sizeof(FLT)*NphiHat);
    if(!p->phiHat){
      fprintf(stderr, "finufft_plan: malloc failed for Fourier coeff array!");
      return ERR_ALLOC;
    }
    onedim_fseries_kernel(p->nf1, p->phiHat, p->spopts);
    if (n_dims > 1)       // stack the 2nd dim of phiHat
      onedim_fseries_kernel(p->nf2, p->phiHat + (p->nf1/2+1), p->spopts);
    if (n_dims > 2)
      onedim_fseries_kernel(p->nf3, p->phiHat + (p->nf1/2+1) + (p->nf2/2+1), p->spopts);
    if (p->opts.debug) printf("[finufft_plan] kernel fser (ns=%d):\t\t %.3g s\n", p->spopts.nspread,timer.elapsedsec());    

    BIGINT nfTotal = p->nf1*p->nf2*p->nf3;   // each fine grid size
    // ensure size of upsampled grid does not exceed MAX, otherwise give up
    if (nfTotal*transfPerBatch>MAX_NF) { 
      fprintf(stderr,"nf1*nf2*nf3*p->threadBlkSize=%.3g exceeds MAX_NF of %.3g\n",
              (double)nfTotal*transfPerBatch,(double)MAX_NF);
      return ERR_MAXNALLOC;
    }
    p->fw = FFTW_ALLOC_CPX(nfTotal*transfPerBatch);
    if(!p->fw){
      fprintf(stderr, "fftw malloc failed for working upsampled array(s)\n");
      free(p->phiHat);
      return ERR_ALLOC; 
    }
   
    timer.restart();            // plan the FFTW
    int *n = n_for_fftw(p);
    // fftw_plan_many_dft args: rank, gridsize/dim, howmany, in, inembed, istride, idist, ot, onembed, ostride, odist, sign, flags 
    p->fftwPlan = FFTW_PLAN_MANY_DFT(n_dims, n, transfPerBatch, p->fw,
                     NULL, 1, nfTotal, p->fw, NULL, 1,
                     nfTotal, p->fftsign, p->opts.fftw);
    if (p->opts.debug) printf("[finufft_plan] fftw plan (mode %d):\t\t %.3g s\n",p->opts.fftw,timer.elapsedsec());
    delete []n;
    
  } else {  // -------------------------- type 3 (no planning) ----------------
    if (p->opts.debug) printf("[finufft_plan] %dd%d\n",n_dims,type);
    p->fftwPlan = NULL;
    // type 3 will call finufft_makeplan for type 2, thus no need to init FFTW
  }
  return 0;
}


// SSSSSSSSSSSSSSSSSSSSSSSSSSSSSSSSSSSSSSSSSSSSSSSSSSSSSSSSSSSSSSSSSSSSSSSSSSS
int finufft_setpts(finufft_plan* p, BIGINT nj, FLT* xj, FLT* yj, FLT* zj,
                   BIGINT nk, FLT* s, FLT* t, FLT* u)
// For type 1,2: just checks and sorts the NU points.
// For type 3: allocates internal working arrays, scales/centers the NU points
// and NU target freqs, evaluates spreading kernel FT at all target freqs.
{
  CNTime timer; timer.start();
  p->nj = nj;    // the user choosing how many NU (x,y,z) pts
  
  if (p->type!=3) {   // ------------------ TYPE 1,2 SETPTS ---------------
    
    int ier_check = spreadcheck(p->nf1,p->nf2 , p->nf3, p->nj, xj, yj, zj, p->spopts);
    if (ier_check) return ier_check;
    if (p->opts.debug>1) printf("[finufft_setpts] spreadcheck (%d):\t %.3g s\n", p->spopts.chkbnds, timer.elapsedsec());
    
    timer.restart();
    p->sortIndices = (BIGINT *)malloc(sizeof(BIGINT)*p->nj);
    p->didSort = indexSort(p->sortIndices, p->nf1, p->nf2, p->nf3, p->nj, xj, yj, zj, p->spopts);
    if (p->opts.debug) printf("[finufft_setpts] sort (did_sort=%d):\t %.3g s\n", p->didSort, timer.elapsedsec());
    
    p->X = xj; // we just point to user's data, which must be length >=nj
    p->Y = yj;
    p->Z = zj;
    p->s=NULL;
    p->t= NULL;
    p->u = NULL;
    
  } else {    // ------------------------- TYPE 3 SETPTS ---------------------
    
    p->nk = nk;     // user set # targ freq pts
    int transfPerBatch = min(p->threadBlkSize, p->n_transf); // batch size

    // pick x, s intervals & shifts & # fine grid pts (nf) in each dim...
    CNTime timer; timer.start();
    FLT S1,S2,S3;       // get half-width X, center C, which contains {x_j}...
    arraywidcen(p->nj,xj,&(p->t3P.X1),&(p->t3P.C1));
    arraywidcen(p->nk,s,&S1,&(p->t3P.D1));   // same D, S, but for {s_k}
    set_nhg_type3(S1,p->t3P.X1,p->opts,p->spopts,
           &(p->nf1),&(p->t3P.h1),&(p->t3P.gam1));  // applies twist i)
    if(p->n_dims > 1){
      arraywidcen(p->nj,yj,&(p->t3P.X2),&(p->t3P.C2));  // {y_j}
      arraywidcen(p->nk,t,&S2,&(p->t3P.D2));               // {t_k}
      set_nhg_type3(S2,p->t3P.X2,p->opts,p->spopts,&(p->nf2),
                    &(p->t3P.h2),&(p->t3P.gam2));
    }    
    if(p->n_dims > 2){
      arraywidcen(p->nj,zj,&(p->t3P.X3),&(p->t3P.C3));  // {z_j}
      arraywidcen(p->nk,u,&S3,&(p->t3P.D3));               // {u_k}
      set_nhg_type3(S3,p->t3P.X3,p->opts,p->spopts,
                    &(p->nf3),&(p->t3P.h3),&(p->t3P.gam3));
    }

    if (p->opts.debug){  // report on choices of shifts, centers, etc...
      printf("%dd3: X1=%.3g C1=%.3g S1=%.3g D1=%.3g gam1=%g nf1=%lld M=%lld N=%lld\n", p->n_dims, p->t3P.X1, p->t3P.C1,S1, p->t3P.D1, p->t3P.gam1,(long long) p->nf1, (long long)p->nj,(long long)p->nk);  
      if(p->n_dims > 1) printf("     X2=%.3g C2=%.3g S2=%.3g D2=%.3g gam2=%g nf2=%lld \n",p->t3P.X2, p->t3P.C2,S2, p->t3P.D2, p->t3P.gam2,(long long) p->nf2);
      if(p->n_dims > 2) printf("     X3=%.3g C3=%.3g S3=%.3g D3=%.3g gam3=%g nf3=%lld \n", p->t3P.X3, p->t3P.C3,S3, p->t3P.D3, p->t3P.gam3,(long long) p->nf3);
    }

    // alloc rescaled NU src pts x'_j...
    FLT* xpj = (FLT*)malloc(sizeof(FLT)*p->nj);
    if(!xpj){
      fprintf(stderr, "malloc failed for type-3 rescaled x coordinates\n");
      return ERR_ALLOC; 
    }    
    FLT* ypj = NULL;
    if(p->n_dims > 1){
      ypj = (FLT*)malloc(sizeof(FLT)*nj);
      if(!ypj){
        fprintf(stderr, "malloc failed for type-3 rescaled y coordinates\n");
        return ERR_ALLOC; 
      }
    } 
    FLT* zpj = NULL;
    if(p->n_dims > 2){
      zpj = (FLT*)malloc(sizeof(FLT)*nj);
      if(!zpj){
        fprintf(stderr, "malloc failed for type-3 rescaled z coordinates\n");
        return ERR_ALLOC; 
      }
    }
    // always shift as use gam to rescale x_j to x'_j, etc (twist iii)...
#pragma omp parallel for schedule(static)
    for (BIGINT j=0;j<nj;++j) {
      xpj[j] = (xj[j] - p->t3P.C1) / p->t3P.gam1;         // rescale x_j
      if(p->n_dims > 1)
        ypj[j] = (yj[j]- p->t3P.C2) / p->t3P.gam2;        // rescale y_j
      if(p->n_dims > 2)
        zpj[j] = (zj[j] - p->t3P.C3) / p->t3P.gam3;       // rescale z_j
    }

    // alloc (batch of) working fine grid(s)...
    if ((int64_t)p->nf1*p->nf2*p->nf3*transfPerBatch > MAX_NF) {
      fprintf(stderr,"nf1*nf2*nf3*batch=%.3g exceeds MAX_NF of %.3g\n",(double)p->nf1*p->nf2*p->nf3*transfPerBatch,(double)MAX_NF);
      return ERR_MAXNALLOC;
    }
    p->fw = FFTW_ALLOC_CPX(p->nf1*p->nf2*p->nf3*transfPerBatch);  
    if(!p->fw){
      fprintf(stderr, "fftw malloc fail for t3 working upsampled grid fw\n");
      return ERR_ALLOC; 
    }
    if (p->opts.debug) printf("[finufft_setpts] t3 alloc & x scale:\t %.3g s\n",timer.elapsedsec());

    timer.restart();  // sort for spread to fine grid, Step 1 (no bndschk needed)
    p->spopts.spread_direction = 1;
    p->sortIndices = (BIGINT *)malloc(sizeof(BIGINT)*p->nj);
    p->didSort = indexSort(p->sortIndices, p->nf1, p->nf2, p->nf3, p->nj, xpj, ypj, zpj, p->spopts);
    if (p->opts.debug) printf("[finufft_setpts] sort (did_sort=%d):\t\t %.3g s\n", p->didSort, timer.elapsedsec());
    
    p->X = xpj; p->Y = ypj; p->Z = zpj;             // rescaled x' to feed to t2
    p->X_orig = xj; p->Y_orig = yj; p->Z_orig = zj; // keep unscaled x   *** NEED?

    timer.restart();           // Allocate rescaled targets s'_k, etc...
    FLT *sp = (FLT*)malloc(sizeof(FLT)*p->nk);       // s'_k
    if (!sp){
      fprintf(stderr, "Call to malloc failed for rescaled s target freqs\n");
      return ERR_ALLOC;
    }    
    FLT *tp = NULL;
    if(p->n_dims > 1){
      tp = (FLT*)malloc(sizeof(FLT)*p->nk);          // t'_k
      if (!tp){
        fprintf(stderr, "Call to malloc failed for rescaled t target freqs\n");
        return ERR_ALLOC; 
      }
    }
    FLT *up = NULL;
    if(p->n_dims > 2){
      up = (FLT*)malloc(sizeof(FLT)*p->nk);          // u'_k
      if (!up){
        fprintf(stderr, "Call to malloc failed for rescaled u target freqs\n");
        return ERR_ALLOC;
      }
    }
#pragma omp parallel for schedule(static)
    for (BIGINT k=0;k<p->nk;++k) {    // loop to rescale all targs ........
      sp[k] = p->t3P.h1*p->t3P.gam1*(s[k]-p->t3P.D1);  // so that |s'_k| < pi/R
      if (p->n_dims > 1)
        tp[k] = p->t3P.h2*p->t3P.gam2*(t[k]-p->t3P.D2);
      if (p->n_dims > 2)
        up[k] = p->t3P.h3*p->t3P.gam3*(u[k]-p->t3P.D3);
    }
    if (p->opts.debug) printf("[finufft_setpts] rescaling NU targ freqs:\t %.3g s\n", timer.elapsedsec());

    // precompute Step 3a: alloc & fill phiHat, scaled kernel FT at NU targs...
    timer.restart();
    p->phiHat = (FLT*)malloc(sizeof(FLT)*p->nk * p->n_dims);  // *** shrink!

    // phiHat spreading kernel fourier weights for non uniform target freqs := referred to as fkker in older code
    onedim_nuft_kernel(p->nk, sp, p->phiHat, p->spopts);         
    if(p->n_dims > 1)
      onedim_nuft_kernel(p->nk, tp, p->phiHat + p->nk, p->spopts);           
    if(p->n_dims > 2)
      onedim_nuft_kernel(p->nk, up, p->phiHat + 2*p->nk, p->spopts);
    if (p->opts.debug) printf("[finufft_setpts] kernel FT (ns=%d):\t\t %.3g s\n", p->spopts.nspread,timer.elapsedsec());

    //precompute product of phiHat for 2 and 3 dimensions 
    if(p->n_dims > 1){
#pragma omp parallel for schedule(static)              
      for(BIGINT k=0; k < p->nk; k++)
        p->phiHat[k]*=(p->phiHat+p->nk)[k];
    }

    if(p->n_dims > 2){
#pragma omp parallel for schedule(static)              
      for(BIGINT k=0; k < p->nk; k++)
        p->phiHat[k]*=(p->phiHat + 2*p->nk)[k];
    }
    
<<<<<<< HEAD
    plan->s = s;
    plan->sp = sp;
    
    //NULL if 1 dim
    plan->t = t;
    plan->tp = tp;
    
    //NULL if 2 dim
    plan->u = u;
    plan->up = up;

    BIGINT n_modes[3];
    n_modes[0] = plan->nf1;
    n_modes[1] = plan->nf2;
    n_modes[2] = plan->nf3;

    int ier_t2;
    
    // Preparations for the interior type 2 finufft call
    // 1) a single call to construct a finufft_plan
    // 2) a single call to finufft_setpts where scaled target freqs become the type2 x,y,z coordinates 
    finufft_plan *t2Plan = new finufft_plan;
    finufft_default_opts(&(t2Plan->opts));
    t2Plan->opts.debug = plan->opts.debug;
    t2Plan->opts.spread_debug = plan->opts.spread_debug;

    int batchSize = min(plan->n_transf, plan->threadBlkSize);
    timer.restart();
    ier_t2 = finufft_makeplan(2, plan->n_dims, n_modes, plan->fftsign, batchSize, plan->tol,
                              plan->threadBlkSize, t2Plan, &t2Plan->opts);
    double t_innerPlan = timer.elapsedsec();
    
    if(ier_t2){
      printf("inner type 2 plan creation failed\n");
      return ier_t2;  
    }
    
    t2Plan->isInnerT2 = true;

    timer.restart();
    ier_t2 = finufft_setpts(t2Plan, plan->nk, plan->sp, plan->tp, plan->up, 0, NULL, NULL, NULL);
    double t_innerSet = timer.elapsedsec();
    if(ier_t2){
      printf("inner type 2 set points failed\n");
      return ier_t2;
    }

    plan->innerT2Plan = t2Plan;

    if(plan->opts.debug){
      printf("[finufft_setpts] type-3 inner type2 plan creation: %.3g s\n", t_innerPlan+t_innerSet);
    }
  }
  
=======
    p->s = s; p->t = t; p->u = u;  // point to orig freq targs in plan *** CHECK
    p->sp = sp; p->tp = tp; p->up = up;    // store rescaled targs in plan
  }  
>>>>>>> 38c3615a
  return 0;
}
// ............ end setpts ..................................................



/////////////////////////////////////////////////////////////////////////////
void spreadAllSetsInBatch(int nSetsThisBatch, int blkNum, finufft_plan* p, CPX* c, int* ier_spreads){
  // Type 1 + Type 3: Spreads coordinate weights from c into internal workspace
  // fw for sending into fftw

  // nSetsThisBatch is the threadBlockSize, except for the last round if
  // threadBlockSize does not divide evenly into n_transf, prevents c overrun.

  BIGINT fwRowSize = p->nf1*p->nf2*p->nf3; 
  int blkJump = blkNum*p->threadBlkSize; 

  // default sequential maximum multithreaded: execute
  //the for-loop down below on THIS thread (spawn no others)
  //and leave all the multithreading for inside of the spreadSorted call
  int n_outerThreads = 0;
  if(p->opts.spread_scheme==1) // simultaneous singlethreaded/nested multi
    n_outerThreads = nSetsThisBatch; //spawn as many threads as sets, if fewer sets than available threads
                                     //the extra threads used for work inside of spreadSorted 
  
  MY_OMP_SET_NESTED(1); 
#pragma omp parallel for num_threads(n_outerThreads)
  for(int i = 0; i < nSetsThisBatch; i++){ 

    //index into this iteration of fft in fw and weights arrays
    FFTW_CPX *fwStart = p->fw + fwRowSize*i;

    //for type 3, c is "cpj", scaled weights, and spreading is done in batches of size threadBlockSize
    CPX *cStart;
    if(p->type == 3)
      cStart = c + p->nj*i;

    //for type1+2, c is the client's array and of size nj*n_transforms
    else
      cStart = c + p->nj*(i + blkJump); 
    
    int ier = spreadSorted(p->sortIndices,
                           p->nf1, p->nf2, p->nf3, (FLT*)fwStart,
                           p->nj, p->X, p->Y, p->Z, (FLT *)cStart,
                           p->spopts, p->didSort) ;
    if(ier)
      ier_spreads[i] = ier;
  }
  MY_OMP_SET_NESTED(0);
}

void interpAllSetsInBatch(int nSetsThisBatch, int batchNum, finufft_plan* p, CPX* c, int* ier_interps)
// Type 2: Interpolates from weights at uniform points in fw to non uniform points in c
{
  BIGINT fwRowSize =  p->nf1*p->nf2*p->nf3;
  int blkJump = batchNum*p->threadBlkSize; 

  //default sequential maximum multithreaded: execute
  //the for-loop down below on THIS thread (spawn no others)
  //and leave all the multithreading for inside of the interpSorted call
  int n_outerThreads = 0;
  if(p->opts.spread_scheme){
    //spread_scheme == 1 -> simultaneous singlethreaded/nested multi
    n_outerThreads = nSetsThisBatch; //spawn as many threads as sets, if fewer sets than available threads
                                     //the extra threads used for work inside of spreadSorted 
  }
  
  MY_OMP_SET_NESTED(1);
#pragma omp parallel for num_threads(n_outerThreads)
  for(int i = 0; i < nSetsThisBatch; i++){ 
        
    //index into this iteration of fft in fw and weights arrays
    FFTW_CPX *fwStart = p->fw + fwRowSize*i; //fw gets reread on each iteration of j

    CPX * cStart;

    //If this is a type 2 being executed inside of a type 3, c is an internal array of size nj*threadBlockSize
    if(p->isInnerT2)
      cStart = c + p->nj*i;

    //for type 1+ regular 2, c is the result array, size nj*n_transforms
    else
      cStart = c + p->nj*(i + blkJump);

    int ier = interpSorted(p->sortIndices,
                           p->nf1, p->nf2, p->nf3, (FLT*)fwStart,
                           p->nj, p->X, p->Y, p->Z, (FLT *)cStart,
                           p->spopts, p->didSort) ;

    if(ier)
      ier_interps[i] = ier;
  }
  MY_OMP_SET_NESTED(0);
}

void deconvolveInParallel(int nSetsThisBatch, int batchNum, finufft_plan* p, CPX* fk)
/* Type 1: deconvolves (amplifies) from interior fw array into user-supplied fk.
   Type 2: deconvolves from user-supplied fk into interior fw array.
   This is mostly a parallel loop calling deconvolveshuffle?d in the needed dim.
*/
{
  // phiHat = kernel FT arrays (stacked version of fwker in 2017 code)
  FLT* phiHat1 = p->phiHat, *phiHat2=NULL, *phiHat3=NULL;
  if(p->n_dims > 1)
    phiHat2 = p->phiHat + p->nf1/2 + 1;
  if(p->n_dims > 2)
    phiHat3 = p->phiHat+(p->nf1/2+1)+(p->nf2/2+1);

  BIGINT fkRowSize = p->ms*p->mt*p->mu;
  BIGINT fwRowSize = p->nf1*p->nf2*p->nf3;
  int blockJump = batchNum*p->threadBlkSize;

#pragma omp parallel for
  for(int i = 0; i < nSetsThisBatch; i++) {
    CPX *fkStart;

    //If this is a type 2 being executed inside of a type 3, fk is internal array of size nj*threadBlockSize
    if(p->isInnerT2)
      fkStart = fk + i*fkRowSize;

    //otherwise it is a user supplied array of size ms*mt*mu*n_transforms
    else
      fkStart = fk + (i+blockJump)*fkRowSize;
    
    FFTW_CPX *fwStart = p->fw + fwRowSize*i;

    //deconvolveshuffle?d are not multithreaded inside, so called in parallel here
    //prefactors hardcoded to 1...
    if(p->n_dims == 1)
      deconvolveshuffle1d(p->spopts.spread_direction, 1.0, phiHat1,
                          p->ms, (FLT *)fkStart,
                          p->nf1, fwStart, p->opts.modeord);
    else if (p->n_dims == 2)
      deconvolveshuffle2d(p->spopts.spread_direction,1.0, phiHat1, phiHat2,
                          p->ms, p->mt, (FLT *)fkStart,
                          p->nf1, p->nf2, fwStart, p->opts.modeord);
    else
      deconvolveshuffle3d(p->spopts.spread_direction, 1.0, phiHat1, phiHat2,
                          phiHat3, p->ms, p->mt, p->mu,
                          (FLT *)fkStart, p->nf1, p->nf2, p->nf3,
                          fwStart, p->opts.modeord);
  }
}


void type3PrePhaseInParallel(int nSetsThisBatch, int batchNum, finufft_plan* p, CPX* cj, CPX* cpj)
// Type 3 multithreaded prephase all nj scaled weights for all of the sets of weights in this batch
// occurs inplace of internal finufft array cpj (sized nj*threadBlkSize)
{

  bool notZero = p->t3P.D1 != 0.0;
  if(p->n_dims > 1) notZero |=  (p->t3P.D2 != 0.0);
  if(p->n_dims > 2) notZero |=  (p->t3P.D3 != 0.0);
    
  // note that schedule(dynamic) actually slows this down (was in v<=1.1.2):
#pragma omp parallel for
  for (BIGINT i=0; i<p->nj;i++){

    FLT sumCoords = p->t3P.D1*p->X_orig[i];
    if(p->n_dims > 1)
      sumCoords += p->t3P.D2*p->Y_orig[i];
    if(p->n_dims > 2)
      sumCoords += p->t3P.D3*p->Z_orig[i];
          
    CPX multiplier = exp((FLT)p->fftsign * IMA*sumCoords); // rephase
          
    for(int k = 0; k < nSetsThisBatch; k++){ // *** jumps around in RAM - speed?
      int cpjIndex = k*p->nj + i;
      int cjIndex = batchNum*p->threadBlkSize*p->nj + cpjIndex;

      cpj[cpjIndex] = cj[cjIndex]; 
      if(notZero)
	cpj[cpjIndex] *= multiplier;
    }
  }
}


void type3DeconvolveInParallel(int nSetsThisBatch, int batchNum, finufft_plan *p, CPX *fk)
// Type 3 multithreaded in-place deconvolve of user supplied result array fk
// (size nk*n_transf). Ie, do step 3b.
{  
  bool Cfinite  = isfinite(p->t3P.C1);          // *** is this needed?
  if(p->n_dims > 1 ) Cfinite &= isfinite(p->t3P.C2);
  if(p->n_dims > 2 ) Cfinite &= isfinite(p->t3P.C3);
  bool Cnotzero = p->t3P.C1!=0.0;
  if(p->n_dims > 1 ) Cnotzero |= (p->t3P.C2 != 0.0);
  if(p->n_dims > 2 ) Cnotzero |= (p->t3P.C3 != 0.0);

#pragma omp parallel for
  for (BIGINT k=0;k<p->nk;++k){         // .... loop over NU targ freqs

    //  *** THIS CAN BE PRECOMPUTED EARLIER, IN SETPTS! :
    
    FLT sumCoords = (p->s[k] - p->t3P.D1)*p->t3P.C1;
    if(p->n_dims > 1)
      sumCoords += (p->t[k] - p->t3P.D2)*p->t3P.C2;
    if(p->n_dims > 2)
      sumCoords += (p->u[k] - p->t3P.D3)*p->t3P.C3;
    FLT prodPhiHat = p->phiHat[k]; // already the product of phiHat in each dimension
    
    for(int i = 0; i < nSetsThisBatch ; i++){

      CPX *fkStart = fk + (i+batchNum*p->threadBlkSize)*p->nk; //array of size nk*n_transforms

      fkStart[k] *= (CPX)(1.0/prodPhiHat);    // *** UGH - PRECOMPUTE!

      if (Cfinite && Cnotzero)
        fkStart[k] *= exp((FLT)p->fftsign * IMA*sumCoords);
    }
  }
}



// EEEEEEEEEEEEEEEEEEEEEEEEEEEEEEEEEEEEEEEEEEEEEEEEEEEEEEEEEEEEEEEEEEEEEEEEEEEE
int finufft_exec(finufft_plan* p, CPX* cj, CPX* fk){
  // Performs spread/interp, pre/post deconvolve, and fftw_exec as appropriate
  // for 3 types. For cases of n_transf > 1, performs work in batches of size
  // min(n_transf, threadBlkSize)
  CNTime timer; 
  double t_spread = 0.0;
  double t_exec = 0.0;
  double t_deconv = 0.0;
  
  int *ier_spreads = (int *)calloc(p->threadBlkSize,sizeof(int));      

  if (p->type!=3){ // --------------------- TYPE 1,2 EXEC ------------------
  
    for(int batchNum = 0; batchNum*p->threadBlkSize < p->n_transf; batchNum++){
          
      int nSetsThisBatch = min(p->n_transf - batchNum*p->threadBlkSize, p->threadBlkSize);

      //Type 1 Step 1: Spread to Regular Grid    
      if(p->type == 1){
        timer.restart();
        spreadAllSetsInBatch(nSetsThisBatch, batchNum, p, cj, ier_spreads);
        t_spread += timer.elapsedsec();

        for(int i = 0; i < nSetsThisBatch; i++){
          if(ier_spreads[i])
            return ier_spreads[i];
        }
      }

      //Type 2 Step 1: amplify Fourier coeffs fk and copy into fw
      else if(p->type == 2){
        timer.restart();
        deconvolveInParallel(nSetsThisBatch, batchNum, p,fk);
        t_deconv += timer.elapsedsec();
      }
             
      //Type 1/2 Step 2: Call FFT   
      timer.restart();
      FFTW_EX(p->fftwPlan);
      double temp_t = timer.elapsedsec();
      t_exec += temp_t;

      //Type 1 Step 3: Deconvolve by dividing coeffs by that of kernel; shuffle to output 
      if(p->type == 1){
        timer.restart();
        deconvolveInParallel(nSetsThisBatch, batchNum, p,fk);
        t_deconv += timer.elapsedsec();
      }

      //Type 2 Step 3: interpolate from regular to irregular target pts
      else if(p->type == 2){
        timer.restart();
        interpAllSetsInBatch(nSetsThisBatch, batchNum, p, cj, ier_spreads);
        t_spread += timer.elapsedsec(); 
      }
    }
    

    if(p->opts.debug){
      if(p->type == 1)
        printf("[finufft_exec] spread:\t\t\t %.3g s\n",t_spread);
      else //type 2
        printf("[finufft_exec] interp:\t\t\t %.3g s\n",t_spread);
      printf("[finufft_exec] fft :\t\t\t %.3g s\n", t_exec);
      printf("[finufft_exec] deconvolve :\t\t %.3g s\n", t_deconv);
    }
  }

  else{  // ----------------------------- TYPE 3 EXEC ---------------------

    //Allocate only nj*threadBlkSize array for scaled coordinate weights
    //this array will be recomputed for each batch/iteration 
    CPX *cpj = (CPX*)malloc(sizeof(CPX)*p->nj*p->threadBlkSize);  // c'_j rephased src
    if(!cpj){
      fprintf(stderr, "Call to malloc failed for rescaled input weights \n");
      return ERR_ALLOC; 
    }

<<<<<<< HEAD
    int ier_t2 = 0;
    t_spread = 0;
    double t_innerExec= 0;
    double t_deConvShuff = 0;

    double t_prePhase = 0; 

    //Loop over blocks of size plan->threadBlkSize until n_transforms have been computed
    for(int batchNum = 0; batchNum*plan->threadBlkSize < plan->n_transf; batchNum++){
=======
    BIGINT n_modes[] = {p->nf1,p->nf2,p->nf3};
    
    // Preparations for the interior type 2 finufft call
    // 1) a single call to construct a finufft_plan
    // 2) a single call to finufft_setpts where scaled target freqs become the type2 x,y,z coordinates 

    finufft_plan t2Plan;
    finufft_default_opts(&t2Plan.opts);
    t2Plan.opts.debug = p->opts.debug;
    t2Plan.opts.spread_debug = p->opts.spread_debug;

    int batchSize = min(p->n_transf, p->threadBlkSize);
    timer.restart();
    int ier_t2 = finufft_makeplan(2, p->n_dims, n_modes, p->fftsign,
              batchSize, p->tol, p->threadBlkSize, &t2Plan, &t2Plan.opts);
    if(ier_t2){
      printf("inner type 2 plan creation failed\n");
      return ier_t2;  
    }
    double t_innerPlan = timer.elapsedsec();
    t2Plan.isInnerT2 = true;

    timer.restart();
    ier_t2 = finufft_setpts(&t2Plan, p->nk, p->sp, p->tp, p->up, 0, NULL, NULL, NULL);
    if(ier_t2){
      printf("inner type 2 set points failed\n");
      return ier_t2;
    }

    double t_innerSet = timer.elapsedsec();
    double t_prePhase = 0, t_innerExec = 0, t_deConvShuff = 0;  // total times
    t_spread = 0;
>>>>>>> 38c3615a

    // Loop over blocks of size <= threadBlkSize up to n_transf, executing t2...
    for(int batchNum = 0; batchNum*p->threadBlkSize < p->n_transf;
        batchNum++) {   // ................ batch loop
      bool lastRound = ((batchNum+1)*p->threadBlkSize > p->n_transf);
      int nSetsThisBatch = min(p->n_transf - batchNum*p->threadBlkSize, p->threadBlkSize);
     
      // prephase this batch of coordinate weights
      timer.restart();
      type3PrePhaseInParallel(nSetsThisBatch, batchNum, p, cj, cpj);
      double t = timer.elapsedsec();
      t_prePhase += t;
      
      //Spread from cpj to internal fw array (only threadBlockSize)
      timer.restart();      
      spreadAllSetsInBatch(nSetsThisBatch, batchNum, p, cpj, ier_spreads);
      t_spread += timer.elapsedsec();

      //Indicate to inner type 2 that only nSetsThisBatch transforms are left.
      //This ensures the batch loop for type 2 execute will not attempt to
      //access beyond allocated size of user supplied arrays: cj and fk.
<<<<<<< HEAD
      if(lastRound){
        plan->innerT2Plan->n_transf = nSetsThisBatch;
       }
=======
      if(lastRound)
        t2Plan.n_transf = nSetsThisBatch;
>>>>>>> 38c3615a

      //carry out a finufft execution of size threadBlockSize, indexing appropriately into
      //fk (size nk*n_transforms) each iteration 
      timer.restart();
<<<<<<< HEAD
      ier_t2 = finufft_exec(plan->innerT2Plan, fk+(batchNum*plan->threadBlkSize*plan->nk), (CPX *)plan->fw);
=======
      ier_t2 = finufft_exec(&t2Plan, fk+(batchNum*p->threadBlkSize*p->nk), (CPX *)p->fw);
>>>>>>> 38c3615a
      t_innerExec += timer.elapsedsec();
      if (ier_t2>0) exit(ier_t2);         // *** return? crashes it?
      
      //deconvolve this chunk of fk newly output from finufft_exec
      timer.restart();
      type3DeconvolveInParallel(nSetsThisBatch, batchNum, p, fk);
      t_deConvShuff += timer.elapsedsec();
    }  // ............... end batch loop

    if(p->opts.debug){
      printf("[finufft_exec] prephase:\t\t %.3g s\n",t_prePhase);
      printf("[finufft_exec] spread:\t\t\t %.3g s\n",t_spread);
      printf("[finufft_exec] total type-2 (ier=%d):\t %.3g s\n",ier_t2, t_innerExec);
      printf("[finufft_exec] deconvolve:\t\t %.3g s\n", t_deConvShuff);
    }
    
    free(cpj);
  }
  
  free(ier_spreads);
  return 0; 
}


// DDDDDDDDDDDDDDDDDDDDDDDDDDDDDDDDDDDDDDDDDDDDDDDDDDDDDDDDDDDDDDDDDDDDDDDDDDD
int finufft_destroy(finufft_plan* p)
  // free everything we allocated inside of finufft_plan pointed to by p
{ 
  if(p->fftwPlan)
    FFTW_DE(p->fftwPlan);  // destroy the FFTW plan
  // rest is dealloc...
  if(p->phiHat)
    free(p->phiHat);
  if(p->sortIndices)
    free(p->sortIndices);
  if(p->fw)
    FFTW_FR(p->fw);
  // for type 3, original coordinates are kept in {X,Y,Z}_orig,
  // but we must free the X,Y,Z we allocated which hold x',y',z':
<<<<<<< HEAD
  if(plan->type == 3){
    free(plan->X);
    if(plan->Y)
      free(plan->Y);
    if(plan->Z)
      free(plan->Z);
    free(plan->sp);
    if(plan->tp)
      free(plan->tp);
    if(plan->up)
      free(plan->up);
    finufft_destroy(plan->innerT2Plan);
  }
=======
  if(p->type == 3){
    free(p->X);
    if(p->Y)
      free(p->Y);
    if(p->Z)
      free(p->Z);
    free(p->sp);
    if(p->tp)
      free(p->tp);
    if(p->up)
      free(p->up);
  }   
>>>>>>> 38c3615a
  return 0;
}<|MERGE_RESOLUTION|>--- conflicted
+++ resolved
@@ -394,8 +394,7 @@
       for(BIGINT k=0; k < p->nk; k++)
         p->phiHat[k]*=(p->phiHat + 2*p->nk)[k];
     }
-    
-<<<<<<< HEAD
+
     plan->s = s;
     plan->sp = sp;
     
@@ -450,11 +449,6 @@
     }
   }
   
-=======
-    p->s = s; p->t = t; p->u = u;  // point to orig freq targs in plan *** CHECK
-    p->sp = sp; p->tp = tp; p->up = up;    // store rescaled targs in plan
-  }  
->>>>>>> 38c3615a
   return 0;
 }
 // ............ end setpts ..................................................
@@ -749,17 +743,6 @@
       return ERR_ALLOC; 
     }
 
-<<<<<<< HEAD
-    int ier_t2 = 0;
-    t_spread = 0;
-    double t_innerExec= 0;
-    double t_deConvShuff = 0;
-
-    double t_prePhase = 0; 
-
-    //Loop over blocks of size plan->threadBlkSize until n_transforms have been computed
-    for(int batchNum = 0; batchNum*plan->threadBlkSize < plan->n_transf; batchNum++){
-=======
     BIGINT n_modes[] = {p->nf1,p->nf2,p->nf3};
     
     // Preparations for the interior type 2 finufft call
@@ -792,7 +775,6 @@
     double t_innerSet = timer.elapsedsec();
     double t_prePhase = 0, t_innerExec = 0, t_deConvShuff = 0;  // total times
     t_spread = 0;
->>>>>>> 38c3615a
 
     // Loop over blocks of size <= threadBlkSize up to n_transf, executing t2...
     for(int batchNum = 0; batchNum*p->threadBlkSize < p->n_transf;
@@ -814,23 +796,17 @@
       //Indicate to inner type 2 that only nSetsThisBatch transforms are left.
       //This ensures the batch loop for type 2 execute will not attempt to
       //access beyond allocated size of user supplied arrays: cj and fk.
-<<<<<<< HEAD
+
       if(lastRound){
         plan->innerT2Plan->n_transf = nSetsThisBatch;
        }
-=======
-      if(lastRound)
-        t2Plan.n_transf = nSetsThisBatch;
->>>>>>> 38c3615a
 
       //carry out a finufft execution of size threadBlockSize, indexing appropriately into
       //fk (size nk*n_transforms) each iteration 
       timer.restart();
-<<<<<<< HEAD
+
       ier_t2 = finufft_exec(plan->innerT2Plan, fk+(batchNum*plan->threadBlkSize*plan->nk), (CPX *)plan->fw);
-=======
-      ier_t2 = finufft_exec(&t2Plan, fk+(batchNum*p->threadBlkSize*p->nk), (CPX *)p->fw);
->>>>>>> 38c3615a
+
       t_innerExec += timer.elapsedsec();
       if (ier_t2>0) exit(ier_t2);         // *** return? crashes it?
       
@@ -870,21 +846,6 @@
     FFTW_FR(p->fw);
   // for type 3, original coordinates are kept in {X,Y,Z}_orig,
   // but we must free the X,Y,Z we allocated which hold x',y',z':
-<<<<<<< HEAD
-  if(plan->type == 3){
-    free(plan->X);
-    if(plan->Y)
-      free(plan->Y);
-    if(plan->Z)
-      free(plan->Z);
-    free(plan->sp);
-    if(plan->tp)
-      free(plan->tp);
-    if(plan->up)
-      free(plan->up);
-    finufft_destroy(plan->innerT2Plan);
-  }
-=======
   if(p->type == 3){
     free(p->X);
     if(p->Y)
@@ -896,7 +857,7 @@
       free(p->tp);
     if(p->up)
       free(p->up);
-  }   
->>>>>>> 38c3615a
+    finufft_destroy(p->innerT2Plan);  // doesn't recurse since inner plan is t2
+  }
   return 0;
 }